#!/usr/bin/env python3
"""
QA: Compile all Python files to detect syntax errors without execution.
Reports JSON output to /tmp/fi-artifacts/pycompile_report.json
"""
import json
import os
import py_compile
import sys
<<<<<<< HEAD
from datetime import datetime, timezone
=======
from datetime import UTC, datetime
>>>>>>> 28df65ab
from pathlib import Path

UTC = UTC

ROOT = Path(".")
SKIP = {".venv", "venv", "node_modules", "__pycache__", ".git", ".mypy_cache", ".pytest_cache"}
errors = []
files = []

print("Scanning Python files...")
for p in ROOT.rglob("*.py"):
    parts = set(p.parts)
    if parts & SKIP:
        continue
    try:
        py_compile.compile(str(p), doraise=True)
        files.append(str(p))
    except py_compile.PyCompileError as e:
        errors.append({"file": str(p), "error": str(e)})
    except Exception as e:
        errors.append({"file": str(p), "error": f"{type(e).__name__}: {e!s}"})

report = {
    "timestamp": datetime.now(timezone.utc).isoformat(),
    "total": len(files) + len(errors),
    "ok": len(files),
    "fail": len(errors),
    "success_rate": round(100 * len(files) / (len(files) + len(errors)), 2)
    if (len(files) + len(errors)) > 0
    else 0,
    "errors": errors,
    "files_ok_sample": sorted(files)[:10],  # Sample
}

os.makedirs("/tmp/fi-artifacts", exist_ok=True)
with open("/tmp/fi-artifacts/pycompile_report.json", "w") as f:
    json.dump(report, f, indent=2)

print(json.dumps(report, indent=2))
sys.exit(1 if errors else 0)<|MERGE_RESOLUTION|>--- conflicted
+++ resolved
@@ -7,14 +7,8 @@
 import os
 import py_compile
 import sys
-<<<<<<< HEAD
-from datetime import datetime, timezone
-=======
 from datetime import UTC, datetime
->>>>>>> 28df65ab
 from pathlib import Path
-
-UTC = UTC
 
 ROOT = Path(".")
 SKIP = {".venv", "venv", "node_modules", "__pycache__", ".git", ".mypy_cache", ".pytest_cache"}
@@ -35,7 +29,7 @@
         errors.append({"file": str(p), "error": f"{type(e).__name__}: {e!s}"})
 
 report = {
-    "timestamp": datetime.now(timezone.utc).isoformat(),
+    "timestamp": datetime.now(UTC).isoformat(),
     "total": len(files) + len(errors),
     "ok": len(files),
     "fail": len(errors),
